--- conflicted
+++ resolved
@@ -1,10 +1,6 @@
 [tool.poetry]
 name = "factscore"
-<<<<<<< HEAD
-version = "0.1.9"
-=======
-version = "0.1.7"
->>>>>>> 78f2fb41
+version = "0.2.0"
 description = "FactScore is an automatic evaluation metric for factual precision in long-form text generation. It uses large language models and retrieval to break down generations into atomic facts and then measure the correctness with respect to a knowledge source (like Wikipedia)."
 authors = ["Sewon Min <sewon@cs.washington.edu>", "Kalpesh Krishna <kalpesh@cs.umass.edu>", "Xinxi Lyu <alrope@cs.washington.edu>"]
 license = "MIT"
